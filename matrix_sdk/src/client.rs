--- conflicted
+++ resolved
@@ -75,6 +75,13 @@
     Break,
 }
 
+#[cfg(feature = "encryption")]
+use matrix_sdk_common::api::r0::{
+    keys::{get_keys, upload_keys, upload_signing_keys::Request as UploadSigningKeysRequest},
+    to_device::send_event_to_device::{
+        Request as RumaToDeviceRequest, Response as ToDeviceResponse,
+    },
+};
 use matrix_sdk_common::{
     api::r0::{
         account::register,
@@ -97,13 +104,6 @@
     presence::PresenceState,
     uuid::Uuid,
     FromHttpResponseError, UInt,
-};
-#[cfg(feature = "encryption")]
-use matrix_sdk_common::api::r0::{
-    keys::{get_keys, upload_keys, upload_signing_keys::Request as UploadSigningKeysRequest},
-    to_device::send_event_to_device::{
-        Request as RumaToDeviceRequest, Response as ToDeviceResponse,
-    },
 };
 
 #[cfg(feature = "encryption")]
@@ -2092,17 +2092,8 @@
     ) -> Option<VerificationRequest> {
         let olm = self.base_client.olm_machine().await?;
 
-<<<<<<< HEAD
         olm.get_verification_request(flow_id)
-            .map(|r| VerificationRequest {
-                inner: r,
-                client: self.clone(),
-            })
-=======
-        olm.get_verification_request(flow_id).and_then(|r| {
-            self.get_joined_room(r.room_id()).map(|room| VerificationRequest { inner: r, room })
-        })
->>>>>>> 6b600d7e
+            .map(|r| VerificationRequest { inner: r, client: self.clone() })
     }
 
     /// Get a specific device of a user.
