// Copyright 2020 The Matrix.org Foundation C.I.C.
//
// Licensed under the Apache License, Version 2.0 (the "License");
// you may not use this file except in compliance with the License.
// You may obtain a copy of the License at
//
//     http://www.apache.org/licenses/LICENSE-2.0
//
// Unless required by applicable law or agreed to in writing, software
// distributed under the License is distributed on an "AS IS" BASIS,
// WITHOUT WARRANTIES OR CONDITIONS OF ANY KIND, either express or implied.
// See the License for the specific language governing permissions and
// limitations under the License.

use std::{convert::TryFrom, sync::Arc};

use dashmap::DashMap;
use matrix_sdk_common::{
    events::{
        room::message::MessageType, AnyMessageEvent, AnySyncMessageEvent, AnySyncRoomEvent,
        AnyToDeviceEvent,
    },
    identifiers::{DeviceId, EventId, RoomId, UserId},
    locks::Mutex,
    uuid::Uuid,
};
use tracing::{info, trace, warn};

use super::{
    requests::VerificationRequest,
    sas::{content_to_request, OutgoingContent, Sas, VerificationResult},
};
use crate::{
    olm::PrivateCrossSigningIdentity,
    requests::OutgoingRequest,
    store::{CryptoStore, CryptoStoreError},
    OutgoingVerificationRequest, ReadOnlyAccount, ReadOnlyDevice, RoomMessageRequest,
};

#[derive(Clone, Debug)]
pub struct VerificationMachine {
    account: ReadOnlyAccount,
    private_identity: Arc<Mutex<PrivateCrossSigningIdentity>>,
    pub(crate) store: Arc<Box<dyn CryptoStore>>,
    verifications: Arc<DashMap<String, Sas>>,
    room_verifications: Arc<DashMap<EventId, Sas>>,
    requests: Arc<DashMap<String, VerificationRequest>>,
    outgoing_messages: Arc<DashMap<Uuid, OutgoingRequest>>,
}

impl VerificationMachine {
    pub(crate) fn new(
        account: ReadOnlyAccount,
        identity: Arc<Mutex<PrivateCrossSigningIdentity>>,
        store: Arc<Box<dyn CryptoStore>>,
    ) -> Self {
        Self {
            account,
            private_identity: identity,
            store,
            verifications: DashMap::new().into(),
            requests: DashMap::new().into(),
            room_verifications: DashMap::new().into(),
            outgoing_messages: DashMap::new().into(),
        }
    }

    pub async fn start_sas(
        &self,
        device: ReadOnlyDevice,
    ) -> Result<(Sas, OutgoingVerificationRequest), CryptoStoreError> {
        let identity = self.store.get_user_identity(device.user_id()).await?;
        let private_identity = self.private_identity.lock().await.clone();

        let (sas, content) = Sas::start(
            self.account.clone(),
            private_identity,
            device.clone(),
            self.store.clone(),
            identity,
            None,
        );

        let request = match content.into() {
            OutgoingContent::Room(r, c) => {
                RoomMessageRequest { room_id: r, txn_id: Uuid::new_v4(), content: c }.into()
            }
            OutgoingContent::ToDevice(c) => {
                let request =
                    content_to_request(device.user_id(), device.device_id().to_owned(), c);

                self.verifications.insert(sas.flow_id().as_str().to_owned(), sas.clone());

                request.into()
            }
        };

        Ok((sas, request))
    }

    pub fn get_request(&self, flow_id: impl AsRef<str>) -> Option<VerificationRequest> {
        self.requests.get(flow_id.as_ref()).map(|s| s.clone())
    }

    pub fn get_sas(&self, transaction_id: &str) -> Option<Sas> {
        let sas = if let Ok(e) = EventId::try_from(transaction_id) {
            #[allow(clippy::map_clone)]
            self.room_verifications.get(&e).map(|s| s.clone())
        } else {
            None
        };

        if sas.is_some() {
            sas
        } else {
            #[allow(clippy::map_clone)]
            self.verifications.get(transaction_id).map(|s| s.clone())
        }
    }

    fn queue_up_content(
        &self,
        recipient: &UserId,
        recipient_device: &DeviceId,
        content: OutgoingContent,
    ) {
        match content {
            OutgoingContent::ToDevice(c) => {
                let request = content_to_request(recipient, recipient_device.to_owned(), c);
                let request_id = request.txn_id;

                let request = OutgoingRequest { request_id, request: Arc::new(request.into()) };

                self.outgoing_messages.insert(request_id, request);
            }

            OutgoingContent::Room(r, c) => {
                let request_id = Uuid::new_v4();

                let request = OutgoingRequest {
                    request: Arc::new(
                        RoomMessageRequest { room_id: r, txn_id: request_id, content: c }.into(),
                    ),
                    request_id,
                };

                self.outgoing_messages.insert(request_id, request);
            }
        }
    }

    fn receive_room_event_helper(&self, sas: &Sas, event: &AnyMessageEvent) {
        if let Some(c) = sas.receive_room_event(event) {
            self.queue_up_content(sas.other_user_id(), sas.other_device_id(), c);
        }
    }

    fn receive_event_helper(&self, sas: &Sas, event: &AnyToDeviceEvent) {
        if let Some(c) = sas.receive_event(event) {
            self.queue_up_content(sas.other_user_id(), sas.other_device_id(), c);
        }
    }

    pub fn mark_request_as_sent(&self, uuid: &Uuid) {
        self.outgoing_messages.remove(uuid);
    }

<<<<<<< HEAD
    pub fn outgoing_messages(&self) -> Vec<OutgoingRequest> {
        self.outgoing_messages
            .iter()
            .map(|r| (*r).clone())
            .collect()
=======
    pub fn outgoing_room_message_requests(&self) -> Vec<OutgoingRequest> {
        self.outgoing_room_messages.iter().map(|r| (*r).clone()).collect()
    }

    pub fn outgoing_to_device_requests(&self) -> Vec<OutgoingRequest> {
        #[allow(clippy::map_clone)]
        self.outgoing_to_device_messages.iter().map(|r| (*r).clone()).collect()
>>>>>>> 6b600d7e
    }

    pub fn garbage_collect(&self) {
        self.verifications.retain(|_, s| !(s.is_done() || s.is_canceled()));

        for sas in self.verifications.iter() {
            if let Some(r) = sas.cancel_if_timed_out() {
                self.outgoing_messages.insert(
                    r.request_id(),
                    OutgoingRequest { request_id: r.request_id(), request: Arc::new(r.into()) },
                );
            }
        }
    }

    pub async fn receive_room_event(
        &self,
        room_id: &RoomId,
        event: &AnySyncRoomEvent,
    ) -> Result<(), CryptoStoreError> {
        if let AnySyncRoomEvent::Message(m) = event {
            // Since these are room events we will get events that we send out on
            // our own as well.
            if m.sender() == self.account.user_id() {
                if let AnySyncMessageEvent::KeyVerificationReady(_e) = m {
                    // TODO if there is a verification request, go into passive
                    // mode since another device is handling this request.
                }
                return Ok(());
            }

            match m {
                AnySyncMessageEvent::RoomMessage(m) => {
                    if let MessageType::VerificationRequest(r) = &m.content.msgtype {
                        if self.account.user_id() == &r.to {
                            info!(
                                "Received a new verification request from {} {}",
                                m.sender, r.from_device
                            );

                            let request = VerificationRequest::from_room_request(
                                self.account.clone(),
                                self.private_identity.lock().await.clone(),
                                self.store.clone(),
                                &m.sender,
                                &m.event_id,
                                room_id,
                                r,
                            );

                            self.requests
                                .insert(request.flow_id().as_str().to_owned(), request);
                        }
                    }
                }
                AnySyncMessageEvent::KeyVerificationReady(e) => {
                    if let Some(request) = self.requests.get(e.content.relation.event_id.as_str()) {
                        if &e.sender == request.other_user() {
                            // TODO remove this unwrap.
                            request.receive_ready(&e.sender, &e.content).unwrap();
                        }
                    }
                }
                AnySyncMessageEvent::KeyVerificationStart(e) => {
                    info!(
                        "Received a new verification start event from {} {}",
                        e.sender, e.content.from_device
                    );

<<<<<<< HEAD
                    if let Some((_, request)) =
                        self.requests.remove(e.content.relation.event_id.as_str())
                    {
                        if let Some(d) = self
                            .store
                            .get_device(&e.sender, &e.content.from_device)
                            .await?
=======
                    if let Some((_, request)) = self.requests.remove(&e.content.relation.event_id) {
                        if let Some(d) =
                            self.store.get_device(&e.sender, &e.content.from_device).await?
>>>>>>> 6b600d7e
                        {
                            match request.into_started_sas(
                                e,
                                d,
                                self.store.get_user_identity(&e.sender).await?,
                            ) {
                                Ok(s) => {
                                    info!(
                                        "Started a new SAS verification, \
                                          automatically accepting because we accepted from a request"
                                    );

                                    // TODO remove this unwrap
                                    let accept_request = s.accept().unwrap();

                                    self.room_verifications
                                        .insert(e.content.relation.event_id.clone(), s);

                                    self.outgoing_messages
                                        .insert(accept_request.request_id(), accept_request.into());
                                }
                                Err(c) => {
                                    warn!(
                                        "Can't start key verification with {} {}, canceling: {:?}",
                                        e.sender, e.content.from_device, c
                                    );
<<<<<<< HEAD
                                    self.queue_up_content(&e.sender, &e.content.from_device, c)
=======
                                    // self.queue_up_content(&e.sender,
                                    // &e.content.from_device, c)
>>>>>>> 6b600d7e
                                }
                            }
                        }
                    }
                }
                AnySyncMessageEvent::KeyVerificationKey(e) => {
                    if let Some(s) = self.room_verifications.get(&e.content.relation.event_id) {
                        self.receive_room_event_helper(
                            &s,
                            &m.clone().into_full_event(room_id.clone()),
                        )
                    };
                }
                AnySyncMessageEvent::KeyVerificationMac(e) => {
                    if let Some(s) = self.room_verifications.get(&e.content.relation.event_id) {
                        self.receive_room_event_helper(
                            &s,
                            &m.clone().into_full_event(room_id.clone()),
                        );
                    }
                }

                AnySyncMessageEvent::KeyVerificationDone(e) => {
                    if let Some(s) = self.room_verifications.get(&e.content.relation.event_id) {
                        let content =
                            s.receive_room_event(&m.clone().into_full_event(room_id.clone()));

                        if s.is_done() {
                            match s.mark_as_done().await? {
                                VerificationResult::Ok => {
                                    if let Some(c) = content {
                                        self.queue_up_content(
                                            s.other_user_id(),
                                            s.other_device_id(),
                                            c,
                                        );
                                    }
                                }
                                VerificationResult::Cancel(r) => {
                                    self.outgoing_messages.insert(r.request_id(), r.into());
                                }
                                VerificationResult::SignatureUpload(r) => {
                                    let request: OutgoingRequest = r.into();

                                    self.outgoing_messages.insert(request.request_id, request);

                                    if let Some(c) = content {
                                        self.queue_up_content(
                                            s.other_user_id(),
                                            s.other_device_id(),
                                            c,
                                        );
                                    }
                                }
                            }
                        }
                    };
                }
                _ => (),
            }
        }

        Ok(())
    }

    pub async fn receive_event(&self, event: &AnyToDeviceEvent) -> Result<(), CryptoStoreError> {
        trace!("Received a key verification event {:?}", event);

        match event {
            AnyToDeviceEvent::KeyVerificationRequest(e) => {
                let request = VerificationRequest::from_request(
                    self.account.clone(),
                    self.private_identity.lock().await.clone(),
                    self.store.clone(),
                    &e.sender,
                    &e.content,
                );

                self.requests
                    .insert(request.flow_id().as_str().to_string(), request);
            }
            AnyToDeviceEvent::KeyVerificationReady(e) => {
                if let Some(request) = self.requests.get(&e.content.transaction_id) {
                    if &e.sender == request.other_user() {
                        // TODO remove this unwrap.
                        request.receive_ready(&e.sender, &e.content).unwrap();
                    }
                }
            }
            AnyToDeviceEvent::KeyVerificationStart(e) => {
                trace!(
                    "Received a m.key.verification start event from {} {}",
                    e.sender,
                    e.content.from_device
                );

                if let Some(d) = self.store.get_device(&e.sender, &e.content.from_device).await? {
                    let private_identity = self.private_identity.lock().await.clone();
                    match Sas::from_start_event(
                        self.account.clone(),
                        private_identity,
                        d,
                        self.store.clone(),
                        e.content.clone(),
                        self.store.get_user_identity(&e.sender).await?,
                    ) {
                        Ok(s) => {
                            self.verifications.insert(e.content.transaction_id.clone(), s);
                        }
                        Err(c) => {
                            warn!(
                                "Can't start key verification with {} {}, canceling: {:?}",
                                e.sender, e.content.from_device, c
                            );
                            self.queue_up_content(&e.sender, &e.content.from_device, c)
                        }
                    }
                } else {
                    warn!(
                        "Received a key verification start event from an unknown device {} {}",
                        e.sender, e.content.from_device
                    );
                }
            }
            AnyToDeviceEvent::KeyVerificationCancel(e) => {
                self.verifications.remove(&e.content.transaction_id);
            }
            AnyToDeviceEvent::KeyVerificationAccept(e) => {
                if let Some(s) = self.get_sas(&e.content.transaction_id) {
                    self.receive_event_helper(&s, event)
                };
            }
            AnyToDeviceEvent::KeyVerificationKey(e) => {
                if let Some(s) = self.get_sas(&e.content.transaction_id) {
                    self.receive_event_helper(&s, event)
                };
            }
            AnyToDeviceEvent::KeyVerificationMac(e) => {
                if let Some(s) = self.get_sas(&e.content.transaction_id) {
                    self.receive_event_helper(&s, event);

                    if s.is_done() {
                        match s.mark_as_done().await? {
                            VerificationResult::Ok => (),
                            VerificationResult::Cancel(r) => {
                                self.outgoing_messages.insert(
                                    r.request_id(),
                                    OutgoingRequest {
                                        request_id: r.request_id(),
                                        request: Arc::new(r.into()),
                                    },
                                );
                            }
                            VerificationResult::SignatureUpload(r) => {
                                let request_id = Uuid::new_v4();

                                self.outgoing_messages.insert(
                                    request_id,
                                    OutgoingRequest { request_id, request: Arc::new(r.into()) },
                                );
                            }
                        }
                    }
                };
            }
            _ => (),
        }
        Ok(())
    }
}

#[cfg(test)]
mod test {

    use std::{
        convert::TryFrom,
        sync::Arc,
        time::{Duration, Instant},
    };

    use matrix_sdk_common::{
        identifiers::{DeviceId, UserId},
        locks::Mutex,
    };

    use super::{Sas, VerificationMachine};
    use crate::{
        olm::PrivateCrossSigningIdentity,
        requests::OutgoingRequests,
        store::{CryptoStore, MemoryStore},
        verification::test::{get_content_from_request, wrap_any_to_device_content},
        ReadOnlyAccount, ReadOnlyDevice,
    };

    fn alice_id() -> UserId {
        UserId::try_from("@alice:example.org").unwrap()
    }

    fn alice_device_id() -> Box<DeviceId> {
        "JLAFKJWSCS".into()
    }

    fn bob_id() -> UserId {
        UserId::try_from("@bob:example.org").unwrap()
    }

    fn bob_device_id() -> Box<DeviceId> {
        "BOBDEVCIE".into()
    }

    async fn setup_verification_machine() -> (VerificationMachine, Sas) {
        let alice = ReadOnlyAccount::new(&alice_id(), &alice_device_id());
        let bob = ReadOnlyAccount::new(&bob_id(), &bob_device_id());
        let store = MemoryStore::new();
        let bob_store = MemoryStore::new();

        let bob_device = ReadOnlyDevice::from_account(&bob).await;
        let alice_device = ReadOnlyDevice::from_account(&alice).await;

        store.save_devices(vec![bob_device]).await;
        bob_store.save_devices(vec![alice_device.clone()]).await;

        let bob_store: Arc<Box<dyn CryptoStore>> = Arc::new(Box::new(bob_store));
        let identity = Arc::new(Mutex::new(PrivateCrossSigningIdentity::empty(alice_id())));
        let machine = VerificationMachine::new(alice, identity, Arc::new(Box::new(store)));
        let (bob_sas, start_content) = Sas::start(
            bob,
            PrivateCrossSigningIdentity::empty(bob_id()),
            alice_device,
            bob_store,
            None,
            None,
        );

        machine
            .receive_event(&wrap_any_to_device_content(bob_sas.user_id(), start_content.into()))
            .await
            .unwrap();

        (machine, bob_sas)
    }

    #[test]
    fn create() {
        let alice = ReadOnlyAccount::new(&alice_id(), &alice_device_id());
        let identity = Arc::new(Mutex::new(PrivateCrossSigningIdentity::empty(alice_id())));
        let store = MemoryStore::new();
        let _ = VerificationMachine::new(alice, identity, Arc::new(Box::new(store)));
    }

    #[tokio::test]
    async fn full_flow() {
        let (alice_machine, bob) = setup_verification_machine().await;

        let alice = alice_machine.get_sas(bob.flow_id().as_str()).unwrap();

        let event = alice
            .accept()
            .map(|c| wrap_any_to_device_content(alice.user_id(), get_content_from_request(&c)))
            .unwrap();

        let event = bob
            .receive_event(&event)
            .map(|c| wrap_any_to_device_content(bob.user_id(), c))
            .unwrap();

        assert!(alice_machine.outgoing_messages.is_empty());
        alice_machine.receive_event(&event).await.unwrap();
        assert!(!alice_machine.outgoing_messages.is_empty());

<<<<<<< HEAD
        let request = alice_machine.outgoing_messages.iter().next().unwrap();
=======
        let request = alice_machine.outgoing_to_device_messages.iter().next().unwrap();
>>>>>>> 6b600d7e

        let txn_id = *request.request_id();

        let r = if let OutgoingRequests::ToDeviceRequest(r) = request.request() {
            r.clone()
        } else {
            panic!("Invalid request type");
        };

        let event =
            wrap_any_to_device_content(alice.user_id(), get_content_from_request(&r.into()));
        drop(request);
        alice_machine.mark_request_as_sent(&txn_id);

        assert!(bob.receive_event(&event).is_none());

        assert!(alice.emoji().is_some());
        assert!(bob.emoji().is_some());

        assert_eq!(alice.emoji(), bob.emoji());

        let event = wrap_any_to_device_content(
            alice.user_id(),
            get_content_from_request(&alice.confirm().await.unwrap().0.unwrap()),
        );
        bob.receive_event(&event);

        let event = wrap_any_to_device_content(
            bob.user_id(),
            get_content_from_request(&bob.confirm().await.unwrap().0.unwrap()),
        );
        alice.receive_event(&event);

        assert!(alice.is_done());
        assert!(bob.is_done());
    }

    #[cfg(target_os = "linux")]
    #[tokio::test]
    async fn timing_out() {
        let (alice_machine, bob) = setup_verification_machine().await;
        let alice = alice_machine.get_sas(bob.flow_id().as_str()).unwrap();

        assert!(!alice.timed_out());
        assert!(alice_machine.outgoing_messages.is_empty());

        // This line panics on macOS, so we're disabled for now.
        alice.set_creation_time(Instant::now() - Duration::from_secs(60 * 15));
        assert!(alice.timed_out());
        assert!(alice_machine.outgoing_messages.is_empty());
        alice_machine.garbage_collect();
        assert!(!alice_machine.outgoing_messages.is_empty());
        alice_machine.garbage_collect();
        assert!(alice_machine.verifications.is_empty());
    }
}<|MERGE_RESOLUTION|>--- conflicted
+++ resolved
@@ -165,21 +165,8 @@
         self.outgoing_messages.remove(uuid);
     }
 
-<<<<<<< HEAD
     pub fn outgoing_messages(&self) -> Vec<OutgoingRequest> {
-        self.outgoing_messages
-            .iter()
-            .map(|r| (*r).clone())
-            .collect()
-=======
-    pub fn outgoing_room_message_requests(&self) -> Vec<OutgoingRequest> {
-        self.outgoing_room_messages.iter().map(|r| (*r).clone()).collect()
-    }
-
-    pub fn outgoing_to_device_requests(&self) -> Vec<OutgoingRequest> {
-        #[allow(clippy::map_clone)]
-        self.outgoing_to_device_messages.iter().map(|r| (*r).clone()).collect()
->>>>>>> 6b600d7e
+        self.outgoing_messages.iter().map(|r| (*r).clone()).collect()
     }
 
     pub fn garbage_collect(&self) {
@@ -230,8 +217,7 @@
                                 r,
                             );
 
-                            self.requests
-                                .insert(request.flow_id().as_str().to_owned(), request);
+                            self.requests.insert(request.flow_id().as_str().to_owned(), request);
                         }
                     }
                 }
@@ -249,19 +235,11 @@
                         e.sender, e.content.from_device
                     );
 
-<<<<<<< HEAD
                     if let Some((_, request)) =
                         self.requests.remove(e.content.relation.event_id.as_str())
                     {
-                        if let Some(d) = self
-                            .store
-                            .get_device(&e.sender, &e.content.from_device)
-                            .await?
-=======
-                    if let Some((_, request)) = self.requests.remove(&e.content.relation.event_id) {
                         if let Some(d) =
                             self.store.get_device(&e.sender, &e.content.from_device).await?
->>>>>>> 6b600d7e
                         {
                             match request.into_started_sas(
                                 e,
@@ -288,12 +266,7 @@
                                         "Can't start key verification with {} {}, canceling: {:?}",
                                         e.sender, e.content.from_device, c
                                     );
-<<<<<<< HEAD
                                     self.queue_up_content(&e.sender, &e.content.from_device, c)
-=======
-                                    // self.queue_up_content(&e.sender,
-                                    // &e.content.from_device, c)
->>>>>>> 6b600d7e
                                 }
                             }
                         }
@@ -372,8 +345,7 @@
                     &e.content,
                 );
 
-                self.requests
-                    .insert(request.flow_id().as_str().to_string(), request);
+                self.requests.insert(request.flow_id().as_str().to_string(), request);
             }
             AnyToDeviceEvent::KeyVerificationReady(e) => {
                 if let Some(request) = self.requests.get(&e.content.transaction_id) {
@@ -564,11 +536,7 @@
         alice_machine.receive_event(&event).await.unwrap();
         assert!(!alice_machine.outgoing_messages.is_empty());
 
-<<<<<<< HEAD
         let request = alice_machine.outgoing_messages.iter().next().unwrap();
-=======
-        let request = alice_machine.outgoing_to_device_messages.iter().next().unwrap();
->>>>>>> 6b600d7e
 
         let txn_id = *request.request_id();
 
